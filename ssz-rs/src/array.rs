//! This module provides `SimpleSerialize` implementations for arrays of size 1..=32.
//! These sizes are hard-coded as `SimpleSerialize` requires a `Default` implementation
//! and Rust already defines `Default` for these special array sizes.
//! If/when this restriction is lifted in favor of const generics, the macro here
//! can likely be simplified to a definition over `const N: usize`.
use crate::{
    de::{deserialize_homogeneous_composite, Deserialize, DeserializeError},
<<<<<<< HEAD
    merkleization::{
        merkleize, pack, MerkleizationError, Merkleized, Node, SszReflect, BYTES_PER_CHUNK,
    },
    ser::{serialize_composite, Serialize, SerializeError},
    ElementsType, SimpleSerialize, Sized, SszTypeClass,
};
use as_any::AsAny;
=======
    error::{InstanceError, TypeError},
    lib::*,
    merkleization::{merkleize, pack, MerkleizationError, Merkleized, Node, BYTES_PER_CHUNK},
    ser::{serialize_composite, Serialize, SerializeError},
    SimpleSerialize, Sized,
};
>>>>>>> d18af912

macro_rules! define_ssz_for_array_of_size {
    ($n: literal) => {
        impl<T> Sized for [T; $n]
        where
            T: SimpleSerialize,
        {
            fn is_variable_size() -> bool {
                T::is_variable_size()
            }

            fn size_hint() -> usize {
                T::size_hint() * $n
            }
        }

        impl<T> Serialize for [T; $n]
        where
            T: SimpleSerialize,
        {
            fn serialize(&self, buffer: &mut Vec<u8>) -> Result<usize, SerializeError> {
                if $n == 0 {
<<<<<<< HEAD
                    return Err(SerializeError::IllegalType { bound: $n })
=======
                    return Err(TypeError::InvalidBound($n).into())
>>>>>>> d18af912
                }
                serialize_composite(self, buffer)
            }
        }

        impl<T> Deserialize for [T; $n]
        where
            T: SimpleSerialize,
        {
            fn deserialize(encoding: &[u8]) -> Result<Self, DeserializeError> {
                if $n == 0 {
<<<<<<< HEAD
                    return Err(DeserializeError::IllegalType { bound: $n })
=======
                    return Err(TypeError::InvalidBound($n).into())
>>>>>>> d18af912
                }

                if !T::is_variable_size() {
                    let expected_length = $n * T::size_hint();
                    if encoding.len() < expected_length {
<<<<<<< HEAD
                        return Err(DeserializeError::InputTooShort)
                    }
                    if encoding.len() > expected_length {
                        return Err(DeserializeError::ExtraInput)
                    }
                }
                let elements = deserialize_homogeneous_composite(encoding)?;
                elements.try_into().map_err(|_| DeserializeError::InputTooShort)
=======
                        return Err(DeserializeError::ExpectedFurtherInput {
                            provided: encoding.len(),
                            expected: expected_length,
                        })
                    }
                    if encoding.len() > expected_length {
                        return Err(DeserializeError::AdditionalInput {
                            provided: encoding.len(),
                            expected: expected_length,
                        })
                    }
                }
                let elements = deserialize_homogeneous_composite(encoding)?;
                elements.try_into().map_err(|elements: Vec<T>| {
                    InstanceError::Exact { required: $n, provided: elements.len() }.into()
                })
>>>>>>> d18af912
            }
        }

        impl<T> Merkleized for [T; $n]
        where
            T: SimpleSerialize,
        {
            fn hash_tree_root(&mut self) -> Result<Node, MerkleizationError> {
                if T::is_composite_type() {
                    let mut chunks = vec![0u8; self.len() * BYTES_PER_CHUNK];
                    for (i, elem) in self.iter_mut().enumerate() {
                        let chunk = elem.hash_tree_root()?;
                        let range = i * BYTES_PER_CHUNK..(i + 1) * BYTES_PER_CHUNK;
                        chunks[range].copy_from_slice(chunk.as_ref());
                    }
                    merkleize(&chunks, None)
                } else {
                    let chunks = pack(self)?;
                    merkleize(&chunks, None)
                }
            }
        }

        impl<T> SimpleSerialize for [T; $n]
        where
            T: SimpleSerialize,
        {
            fn is_composite_type() -> bool {
                T::is_composite_type()
            }
        }

        impl<T> SszReflect for [T; $n]
        where
            T: SimpleSerialize + SszReflect + AsAny,
        {
            fn ssz_type_class(&self) -> SszTypeClass {
                SszTypeClass::Elements(ElementsType::List)
            }

            fn list_elem_type(&self) -> Option<&dyn SszReflect> {
                Some(&*&self[0])
            }

            fn list_length(&self) -> Option<usize> {
                Some(self.len())
            }
        }
    };
}

define_ssz_for_array_of_size!(1);
define_ssz_for_array_of_size!(2);
define_ssz_for_array_of_size!(3);
define_ssz_for_array_of_size!(4);
define_ssz_for_array_of_size!(5);
define_ssz_for_array_of_size!(6);
define_ssz_for_array_of_size!(7);
define_ssz_for_array_of_size!(8);
define_ssz_for_array_of_size!(9);
define_ssz_for_array_of_size!(10);
define_ssz_for_array_of_size!(11);
define_ssz_for_array_of_size!(12);
define_ssz_for_array_of_size!(13);
define_ssz_for_array_of_size!(14);
define_ssz_for_array_of_size!(15);
define_ssz_for_array_of_size!(16);
define_ssz_for_array_of_size!(17);
define_ssz_for_array_of_size!(18);
define_ssz_for_array_of_size!(19);
define_ssz_for_array_of_size!(20);
define_ssz_for_array_of_size!(21);
define_ssz_for_array_of_size!(22);
define_ssz_for_array_of_size!(23);
define_ssz_for_array_of_size!(24);
define_ssz_for_array_of_size!(25);
define_ssz_for_array_of_size!(26);
define_ssz_for_array_of_size!(27);
define_ssz_for_array_of_size!(28);
define_ssz_for_array_of_size!(29);
define_ssz_for_array_of_size!(30);
define_ssz_for_array_of_size!(31);
define_ssz_for_array_of_size!(32);<|MERGE_RESOLUTION|>--- conflicted
+++ resolved
@@ -5,7 +5,8 @@
 //! can likely be simplified to a definition over `const N: usize`.
 use crate::{
     de::{deserialize_homogeneous_composite, Deserialize, DeserializeError},
-<<<<<<< HEAD
+    error::{InstanceError, TypeError},
+    lib::*,
     merkleization::{
         merkleize, pack, MerkleizationError, Merkleized, Node, SszReflect, BYTES_PER_CHUNK,
     },
@@ -13,14 +14,6 @@
     ElementsType, SimpleSerialize, Sized, SszTypeClass,
 };
 use as_any::AsAny;
-=======
-    error::{InstanceError, TypeError},
-    lib::*,
-    merkleization::{merkleize, pack, MerkleizationError, Merkleized, Node, BYTES_PER_CHUNK},
-    ser::{serialize_composite, Serialize, SerializeError},
-    SimpleSerialize, Sized,
-};
->>>>>>> d18af912
 
 macro_rules! define_ssz_for_array_of_size {
     ($n: literal) => {
@@ -43,11 +36,7 @@
         {
             fn serialize(&self, buffer: &mut Vec<u8>) -> Result<usize, SerializeError> {
                 if $n == 0 {
-<<<<<<< HEAD
-                    return Err(SerializeError::IllegalType { bound: $n })
-=======
                     return Err(TypeError::InvalidBound($n).into())
->>>>>>> d18af912
                 }
                 serialize_composite(self, buffer)
             }
@@ -59,26 +48,12 @@
         {
             fn deserialize(encoding: &[u8]) -> Result<Self, DeserializeError> {
                 if $n == 0 {
-<<<<<<< HEAD
-                    return Err(DeserializeError::IllegalType { bound: $n })
-=======
                     return Err(TypeError::InvalidBound($n).into())
->>>>>>> d18af912
                 }
 
                 if !T::is_variable_size() {
                     let expected_length = $n * T::size_hint();
                     if encoding.len() < expected_length {
-<<<<<<< HEAD
-                        return Err(DeserializeError::InputTooShort)
-                    }
-                    if encoding.len() > expected_length {
-                        return Err(DeserializeError::ExtraInput)
-                    }
-                }
-                let elements = deserialize_homogeneous_composite(encoding)?;
-                elements.try_into().map_err(|_| DeserializeError::InputTooShort)
-=======
                         return Err(DeserializeError::ExpectedFurtherInput {
                             provided: encoding.len(),
                             expected: expected_length,
@@ -95,7 +70,6 @@
                 elements.try_into().map_err(|elements: Vec<T>| {
                     InstanceError::Exact { required: $n, provided: elements.len() }.into()
                 })
->>>>>>> d18af912
             }
         }
 
