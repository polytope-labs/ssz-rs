--- conflicted
+++ resolved
@@ -1,32 +1,19 @@
 use crate::{
     de::{Deserialize, DeserializeError},
-<<<<<<< HEAD
+    error::TypeError,
+    lib::*,
     merkleization::{merkleize, pack_bytes, MerkleizationError, Merkleized, Node, SszReflect},
     ser::{Serialize, SerializeError},
     ElementsType, SimpleSerialize, Sized, SszTypeClass,
-=======
-    error::TypeError,
-    lib::*,
-    merkleization::{merkleize, pack_bytes, MerkleizationError, Merkleized, Node},
-    ser::{Serialize, SerializeError},
-    SimpleSerialize, Sized,
->>>>>>> d18af912
 };
 use bitvec::{
     field::BitField,
     prelude::{BitVec, Lsb0},
 };
-<<<<<<< HEAD
-use std::{
-    fmt,
-    ops::{Deref, DerefMut},
-};
-=======
 
 fn byte_length(bound: usize) -> usize {
     (bound + 7) / 8
 }
->>>>>>> d18af912
 
 type BitvectorInner = BitVec<u8, Lsb0>;
 
@@ -64,14 +51,10 @@
     {
         let s = <String>::deserialize(deserializer)?;
         if s.len() < 2 {
-<<<<<<< HEAD
-            return Err(serde::de::Error::custom(DeserializeError::InputTooShort))
-=======
             return Err(serde::de::Error::custom(DeserializeError::ExpectedFurtherInput {
                 provided: s.len(),
                 expected: 2,
             }))
->>>>>>> d18af912
         }
         let bytes = hex::decode(&s[2..]).map_err(serde::de::Error::custom)?;
         let value = crate::Deserialize::deserialize(&bytes).map_err(serde::de::Error::custom)?;
@@ -155,11 +138,7 @@
 impl<const N: usize> Serialize for Bitvector<N> {
     fn serialize(&self, buffer: &mut Vec<u8>) -> Result<usize, SerializeError> {
         if N == 0 {
-<<<<<<< HEAD
-            return Err(SerializeError::IllegalType { bound: N })
-=======
             return Err(TypeError::InvalidBound(N).into())
->>>>>>> d18af912
         }
         let bytes_to_write = Self::size_hint();
         buffer.reserve(bytes_to_write);
@@ -173,21 +152,11 @@
 impl<const N: usize> Deserialize for Bitvector<N> {
     fn deserialize(encoding: &[u8]) -> Result<Self, DeserializeError> {
         if N == 0 {
-<<<<<<< HEAD
-            return Err(DeserializeError::IllegalType { bound: N })
-=======
             return Err(TypeError::InvalidBound(N).into())
->>>>>>> d18af912
         }
 
         let expected_length = byte_length(N);
         if encoding.len() < expected_length {
-<<<<<<< HEAD
-            return Err(DeserializeError::InputTooShort)
-        }
-        if encoding.len() > expected_length {
-            return Err(DeserializeError::ExtraInput)
-=======
             return Err(DeserializeError::ExpectedFurtherInput {
                 provided: encoding.len(),
                 expected: expected_length,
@@ -198,7 +167,6 @@
                 provided: encoding.len(),
                 expected: expected_length,
             })
->>>>>>> d18af912
         }
 
         let mut result = Self::default();
@@ -210,11 +178,7 @@
             let last_byte = encoding.last().unwrap();
             let remainder_bits = last_byte >> remainder_count;
             if remainder_bits != 0 {
-<<<<<<< HEAD
-                return Err(DeserializeError::ExtraInput)
-=======
                 return Err(DeserializeError::InvalidByte(*last_byte))
->>>>>>> d18af912
             }
         }
         Ok(result)
