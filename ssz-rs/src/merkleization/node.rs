--- conflicted
+++ resolved
@@ -1,14 +1,10 @@
-<<<<<<< HEAD
-use crate::prelude::*;
-use std::{
+use crate::{lib::*, prelude::*};
+use core::{
     array::TryFromSliceError,
     convert::AsRef,
     fmt,
     ops::{Index, IndexMut},
 };
-=======
-use crate::{lib::*, prelude::*};
->>>>>>> d18af912
 
 #[derive(Default, Clone, Copy, PartialEq, Eq, SimpleSerialize)]
 pub struct Node(pub(crate) [u8; 32]);
