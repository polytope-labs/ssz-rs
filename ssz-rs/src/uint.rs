--- conflicted
+++ resolved
@@ -1,20 +1,11 @@
 use crate::{
     de::{Deserialize, DeserializeError},
-<<<<<<< HEAD
+    lib::*,
     merkleization::{pack_bytes, MerkleizationError, Merkleized, Node, SszReflect},
     ser::{Serialize, SerializeError},
     SimpleSerialize, Sized, SszTypeClass,
 };
 use num_bigint::BigUint;
-use std::{convert::TryInto, default::Default};
-=======
-    lib::*,
-    merkleization::{pack_bytes, MerkleizationError, Merkleized, Node},
-    ser::{Serialize, SerializeError},
-    SimpleSerialize, Sized,
-};
-use num_bigint::BigUint;
->>>>>>> d18af912
 
 macro_rules! define_uint {
     ($uint:ty) => {
@@ -39,12 +30,6 @@
             fn deserialize(encoding: &[u8]) -> Result<Self, DeserializeError> {
                 let byte_size = (<$uint>::BITS / 8) as usize;
                 if encoding.len() < byte_size {
-<<<<<<< HEAD
-                    return Err(DeserializeError::InputTooShort)
-                }
-                if encoding.len() > byte_size {
-                    return Err(DeserializeError::ExtraInput)
-=======
                     return Err(DeserializeError::ExpectedFurtherInput {
                         provided: encoding.len(),
                         expected: byte_size,
@@ -55,7 +40,6 @@
                         provided: encoding.len(),
                         expected: byte_size,
                     })
->>>>>>> d18af912
                 }
 
                 let bytes = encoding[..byte_size].try_into().expect("slice has right length");
@@ -168,13 +152,6 @@
 
 impl Deserialize for U256 {
     fn deserialize(encoding: &[u8]) -> Result<Self, DeserializeError> {
-<<<<<<< HEAD
-        if encoding.len() < 32 {
-            return Err(DeserializeError::InputTooShort)
-        }
-        if encoding.len() > 32 {
-            return Err(DeserializeError::ExtraInput)
-=======
         let byte_size = 32;
         if encoding.len() < byte_size {
             return Err(DeserializeError::ExpectedFurtherInput {
@@ -187,7 +164,6 @@
                 provided: encoding.len(),
                 expected: byte_size,
             })
->>>>>>> d18af912
         }
 
         let value = BigUint::from_bytes_le(&encoding[..byte_size]);
