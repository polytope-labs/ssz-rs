use crate::{
    de::{Deserialize, DeserializeError},
<<<<<<< HEAD
    merkleization::{mix_in_selector, MerkleizationError, Merkleized, Node, SszReflect},
    ser::{Serialize, SerializeError},
    SimpleSerialize, Sized, SszTypeClass,
=======
    lib::*,
    merkleization::{mix_in_selector, MerkleizationError, Merkleized, Node},
    ser::{Serialize, SerializeError},
    SimpleSerialize, Sized,
>>>>>>> d18af912
};

/// `SimpleSerialize` is implemented for `Option` as a convenience
/// when the schema is equivalent to one described by:
/// enum Option<T: SimpleSerialize> {
///     None,
///     Some(T),
/// }
impl<T: SimpleSerialize> Sized for Option<T> {
    fn is_variable_size() -> bool {
        true
    }

    fn size_hint() -> usize {
        0
    }
}

impl<T> Serialize for Option<T>
where
    T: SimpleSerialize,
{
    fn serialize(&self, buffer: &mut Vec<u8>) -> Result<usize, SerializeError> {
        match self {
            Some(data) => {
                let selector_bytes = 1u8.serialize(buffer)?;
                let value_bytes = data.serialize(buffer)?;
                Ok(selector_bytes + value_bytes)
            },
            None => 0u8.serialize(buffer),
        }
    }
}

impl<T> Deserialize for Option<T>
where
    T: SimpleSerialize,
{
    fn deserialize(encoding: &[u8]) -> Result<Self, DeserializeError> {
        if encoding.is_empty() {
<<<<<<< HEAD
            return Err(DeserializeError::InputTooShort)
=======
            return Err(DeserializeError::ExpectedFurtherInput { provided: 0, expected: 1 })
>>>>>>> d18af912
        }

        match encoding[0] {
            0 => Ok(None),
            1 => {
                let inner = T::deserialize(&encoding[1..])?;
                Ok(Some(inner))
<<<<<<< HEAD
            },
            _ => Err(DeserializeError::InvalidInput),
=======
            }
            b => Err(DeserializeError::InvalidByte(b)),
>>>>>>> d18af912
        }
    }
}

impl<T> Merkleized for Option<T>
where
    T: SimpleSerialize,
{
    fn hash_tree_root(&mut self) -> Result<Node, MerkleizationError> {
        match self {
            Some(value) => Ok(mix_in_selector(&value.hash_tree_root()?, 1)),
            None => Ok(mix_in_selector(&Node::default(), 0)),
        }
    }
}

impl<T> SszReflect for Option<T>
where
    T: SimpleSerialize + SszReflect,
{
    fn ssz_type_class(&self) -> SszTypeClass {
        SszTypeClass::Container // really?
    }
}

#[cfg(test)]
mod tests {
    use crate::prelude::*;

    #[derive(Debug, PartialEq, Eq, SimpleSerialize)]
    enum AnotherOption {
        None,
        A(u8),
        B(u8),
    }

    impl Default for AnotherOption {
        fn default() -> Self {
            Self::None
        }
    }

    #[derive(Debug, Default, PartialEq, Eq, SimpleSerialize)]
    struct Inner {
        data: List<u8, 8>,
    }

    #[derive(Debug, PartialEq, Eq, SimpleSerialize)]
    enum Foo {
        A(u32),
        B(u8),
    }

    impl Default for Foo {
        fn default() -> Self {
            Self::A(Default::default())
        }
    }

    #[derive(Debug, PartialEq, Eq, SimpleSerialize)]
    enum Bar {
        A(u32),
        B(Vector<u8, 4>),
    }

    impl Default for Bar {
        fn default() -> Self {
            Self::A(Default::default())
        }
    }

    #[derive(Debug, PartialEq, Eq, SimpleSerialize)]
    enum Baz {
        A(u32),
        B(Inner),
        C(List<u8, 12>),
    }

    impl Default for Baz {
        fn default() -> Self {
            Self::A(Default::default())
        }
    }

    #[derive(Debug, PartialEq, Eq, SimpleSerialize)]
    enum Boo {
        A(u32),
        B(Inner),
        C(List<u8, 12>),
        D(Vector<u8, 2>),
    }

    impl Default for Boo {
        fn default() -> Self {
            Self::A(Default::default())
        }
    }

    #[test]
    fn test_option() {
        let mut x = Some(12u8);
        let mut buffer = vec![];
        let result = x.serialize(&mut buffer).expect("can encode");
        assert_eq!(result, 2);
        let expected = [1u8, 12u8];
        assert_eq!(buffer, expected);

        x = None;
        let mut buffer = vec![];
        let result = x.serialize(&mut buffer).expect("can encode");
        assert_eq!(result, 1);
        let expected = [0u8];
        assert_eq!(buffer, expected);

        x = Some(34u8);
        let mut buffer = vec![];
        let _ = x.serialize(&mut buffer).expect("can serialize");
        let recovered = Option::<u8>::deserialize(&buffer).expect("can decode");
        assert_eq!(x, recovered);
    }

    #[test]
    fn test_another_option() {
        let mut x = AnotherOption::A(12u8);
        let mut buffer = vec![];
        let result = x.serialize(&mut buffer).expect("can encode");
        assert_eq!(result, 2);
        let expected = [1u8, 12u8];
        assert_eq!(buffer, expected);

        x = AnotherOption::None;
        let mut buffer = vec![];
        let result = x.serialize(&mut buffer).expect("can encode");
        assert_eq!(result, 1);
        let expected = [0u8];
        assert_eq!(buffer, expected);

        x = AnotherOption::B(32u8);
        let mut buffer = vec![];
        let _ = x.serialize(&mut buffer).expect("can serialize");
        let recovered = AnotherOption::deserialize(&buffer).expect("can decode");
        assert_eq!(x, recovered);
    }

    #[test]
    fn encode_union() {
        let value = Foo::A(12u32);

        let mut buffer = vec![];
        let result = value.serialize(&mut buffer).expect("can serialize");
        assert_eq!(result, 5);
        let expected = [0u8, 12u8, 0u8, 0u8, 0u8];
        assert_eq!(buffer, expected);

        let value = Foo::B(6u8);

        let mut buffer = vec![];
        let result = value.serialize(&mut buffer).expect("can serialize");
        assert_eq!(result, 2);
        let expected = [1u8, 6u8];
        assert_eq!(buffer, expected);

        let value = Bar::A(12u32);

        let mut buffer = vec![];
        let result = value.serialize(&mut buffer).expect("can serialize");
        assert_eq!(result, 5);
        let expected = [0u8, 12u8, 0u8, 0u8, 0u8];
        assert_eq!(buffer, expected);

        let value = Bar::B(Vector::from_iter([3u8, 2u8, 1u8, 10u8]));

        let mut buffer = vec![];
        let result = value.serialize(&mut buffer).expect("can serialize");
        assert_eq!(result, 5);
        let expected = [1u8, 3u8, 2u8, 1u8, 10u8];
        assert_eq!(buffer, expected);

        let value = Baz::A(12u32);

        let mut buffer = vec![];
        let result = value.serialize(&mut buffer).expect("can serialize");
        assert_eq!(result, 5);
        let expected = [0u8, 12u8, 0u8, 0u8, 0u8];
        assert_eq!(buffer, expected);

        let value = Baz::B(Inner { data: List::from_iter([123u8]) });

        let mut buffer = vec![];
        let result = value.serialize(&mut buffer).expect("can serialize");
        assert_eq!(result, 6);
        let expected = [1u8, 4u8, 0u8, 0u8, 0u8, 123u8];
        assert_eq!(buffer, expected);

        let value = Baz::C(List::from_iter([123u8, 253u8]));

        let mut buffer = vec![];
        let result = value.serialize(&mut buffer).expect("can serialize");
        assert_eq!(result, 3);
        let expected = [2u8, 123u8, 253u8];
        assert_eq!(buffer, expected);

        let value = Boo::A(12u32);

        let mut buffer = vec![];
        let result = value.serialize(&mut buffer).expect("can serialize");
        assert_eq!(result, 5);
        let expected = [0u8, 12u8, 0u8, 0u8, 0u8];
        assert_eq!(buffer, expected);

        let value = Boo::B(Inner { data: List::from_iter([123u8]) });

        let mut buffer = vec![];
        let result = value.serialize(&mut buffer).expect("can serialize");
        assert_eq!(result, 6);
        let expected = [1u8, 4u8, 0u8, 0u8, 0u8, 123u8];
        assert_eq!(buffer, expected);

        let value = Boo::C(List::from_iter([123u8, 253u8]));

        let mut buffer = vec![];
        let result = value.serialize(&mut buffer).expect("can serialize");
        assert_eq!(result, 3);
        let expected = [2u8, 123u8, 253u8];
        assert_eq!(buffer, expected);

        let value = Boo::D(Vector::from_iter([123u8, 253u8]));

        let mut buffer = vec![];
        let result = value.serialize(&mut buffer).expect("can serialize");
        assert_eq!(result, 3);
        let expected = [3u8, 123u8, 253u8];
        assert_eq!(buffer, expected);
    }

    #[test]
    fn decode_union() {
        let data = [0u8, 12u8, 0u8, 0u8, 0u8];
        let result = Boo::deserialize(&data).expect("can decode");
        let value = Boo::A(12u32);
        assert_eq!(result, value);

        let data = [1u8, 4u8, 0u8, 0u8, 0u8, 123u8];
        let result = Boo::deserialize(&data).expect("can decode");
        let value = Boo::B(Inner { data: List::from_iter([123u8]) });
        assert_eq!(result, value);

        let data = [2u8, 123u8, 253u8];
        let result = Boo::deserialize(&data).expect("can decode");
        let value = Boo::C(List::from_iter([123u8, 253u8]));
        assert_eq!(result, value);

        let data = [3u8, 123u8, 253u8];
        let result = Boo::deserialize(&data).expect("can decode");
        let value = Boo::D(Vector::from_iter([123u8, 253u8]));
        assert_eq!(result, value);
    }

    #[test]
    fn roundtrip_union() {
        let value = Boo::default();
        let mut buffer = vec![];
        let _ = value.serialize(&mut buffer).expect("can serialize");
        let recovered = Boo::deserialize(&buffer).expect("can decode");
        assert_eq!(value, recovered);
        assert_eq!(value, Boo::A(u32::default()));

        let value = Boo::B(Inner { data: List::from_iter([123u8]) });
        let mut buffer = vec![];
        let _ = value.serialize(&mut buffer).expect("can serialize");
        let recovered = Boo::deserialize(&buffer).expect("can decode");
        assert_eq!(value, recovered);

        let value = Boo::C(List::from_iter([123u8, 253u8]));
        let mut buffer = vec![];
        let _ = value.serialize(&mut buffer).expect("can serialize");
        let recovered = Boo::deserialize(&buffer).expect("can decode");
        assert_eq!(value, recovered);

        let value = Boo::D(Vector::from_iter([123u8, 253u8]));
        let mut buffer = vec![];
        let _ = value.serialize(&mut buffer).expect("can serialize");
        let recovered = Boo::deserialize(&buffer).expect("can decode");
        assert_eq!(value, recovered);
    }
}<|MERGE_RESOLUTION|>--- conflicted
+++ resolved
@@ -1,15 +1,9 @@
 use crate::{
     de::{Deserialize, DeserializeError},
-<<<<<<< HEAD
+    lib::*,
     merkleization::{mix_in_selector, MerkleizationError, Merkleized, Node, SszReflect},
     ser::{Serialize, SerializeError},
     SimpleSerialize, Sized, SszTypeClass,
-=======
-    lib::*,
-    merkleization::{mix_in_selector, MerkleizationError, Merkleized, Node},
-    ser::{Serialize, SerializeError},
-    SimpleSerialize, Sized,
->>>>>>> d18af912
 };
 
 /// `SimpleSerialize` is implemented for `Option` as a convenience
@@ -38,7 +32,7 @@
                 let selector_bytes = 1u8.serialize(buffer)?;
                 let value_bytes = data.serialize(buffer)?;
                 Ok(selector_bytes + value_bytes)
-            },
+            }
             None => 0u8.serialize(buffer),
         }
     }
@@ -50,11 +44,7 @@
 {
     fn deserialize(encoding: &[u8]) -> Result<Self, DeserializeError> {
         if encoding.is_empty() {
-<<<<<<< HEAD
-            return Err(DeserializeError::InputTooShort)
-=======
             return Err(DeserializeError::ExpectedFurtherInput { provided: 0, expected: 1 })
->>>>>>> d18af912
         }
 
         match encoding[0] {
@@ -62,13 +52,8 @@
             1 => {
                 let inner = T::deserialize(&encoding[1..])?;
                 Ok(Some(inner))
-<<<<<<< HEAD
-            },
-            _ => Err(DeserializeError::InvalidInput),
-=======
             }
             b => Err(DeserializeError::InvalidByte(b)),
->>>>>>> d18af912
         }
     }
 }
