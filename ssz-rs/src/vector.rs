--- conflicted
+++ resolved
@@ -284,7 +284,6 @@
 
 impl<T, const N: usize> SimpleSerialize for Vector<T, N> where T: SimpleSerialize + Clone {}
 
-<<<<<<< HEAD
 impl<T, const N: usize> SszReflect for Vector<T, N>
 where
     T: SimpleSerialize + SszReflect + AsAny + Clone,
@@ -322,8 +321,6 @@
     }
 }
 
-=======
->>>>>>> 5946af4a
 #[cfg(test)]
 mod tests {
     use super::*;
